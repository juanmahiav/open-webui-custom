[project]
name = "open-webui"
description = "Open WebUI"
authors = [
    { name = "Timothy Jaeryang Baek", email = "tim@openwebui.com" }
]
license = { file = "LICENSE" }
dependencies = [
    "fastapi==0.115.7",
    "uvicorn[standard]==0.34.2",
    "pydantic==2.11.7",
    "python-multipart==0.0.20",
    "python-socketio==5.13.0",
    "python-jose==3.4.0",
    "passlib[bcrypt]==1.7.4",
    "cryptography",
<<<<<<< HEAD
=======

>>>>>>> d2a3aaca
    "requests==2.32.4",
    "aiohttp==3.11.11",
    "async-timeout",
    "aiocache",
    "aiofiles",
    "starlette-compress==1.6.0",
    "httpx[socks,http2,zstd,cli,brotli]==0.28.1",
<<<<<<< HEAD
=======

>>>>>>> d2a3aaca
    "sqlalchemy==2.0.38",
    "alembic==1.14.0",
    "peewee==3.18.1",
    "peewee-migrate==1.12.2",
    "psycopg2-binary==2.9.9",
    "pgvector==0.4.0",
    "PyMySQL==1.1.1",
    "bcrypt==4.3.0",
    "pymongo",
    "redis",
    "boto3==1.35.53",
    "argon2-cffi==23.1.0",
    "APScheduler==3.10.4",
<<<<<<< HEAD
    "pycrdt==0.12.25",
=======

    "pycrdt==0.12.25",


>>>>>>> d2a3aaca
    "RestrictedPython==8.0",
    "loguru==0.7.3",
    "asgiref==3.8.1",
    "openai",
    "anthropic",
    "google-genai==1.15.0",
    "google-generativeai==0.8.5",
    "tiktoken",
<<<<<<< HEAD
    "langchain==0.3.26",
    "langchain-community==0.3.26",
=======

    "langchain==0.3.26",
    "langchain-community==0.3.26",

>>>>>>> d2a3aaca
    "fake-useragent==2.1.0",
    "chromadb==0.6.3",
    "pymilvus==2.5.0",
    "qdrant-client==1.14.3",
    "opensearch-py==2.8.0",
    "playwright==1.49.1",
    "elasticsearch==9.0.1",
    "pinecone==6.0.2",
    "transformers",
    "sentence-transformers==4.1.0",
    "accelerate",
    "colbert-ai==0.2.21",
    "einops==0.8.1",
    "ftfy==6.2.3",
    "pypdf==4.3.1",
    "fpdf2==2.8.2",
    "pymdown-extensions==10.14.2",
    "docx2txt==0.8",
    "python-pptx==1.0.2",
    "unstructured==0.16.17",
    "nltk==3.9.1",
    "Markdown==3.7",
    "pypandoc==1.15",
    "pandas==2.2.3",
    "openpyxl==3.1.5",
    "pyxlsb==1.0.10",
    "xlrd==2.0.1",
    "validators==0.35.0",
    "psutil",
    "sentencepiece",
    "soundfile==0.13.1",
    "azure-ai-documentintelligence==1.0.2",
    "pillow==11.2.1",
    "opencv-python-headless==4.11.0.86",
    "rapidocr-onnxruntime==1.4.4",
    "rank-bm25==0.2.2",
    "onnxruntime==1.20.1",
    "faster-whisper==1.1.1",
    "PyJWT[crypto]==2.10.1",
    "authlib==1.4.1",
    "black==25.1.0",
    "langfuse==2.44.0",
    "youtube-transcript-api==1.1.0",
    "pytube==15.0.0",
    "pydub",
<<<<<<< HEAD
    "duckduckgo-search==8.0.2",
    "ddgs==9.0.0",
=======
    "ddgs==9.0.0",

>>>>>>> d2a3aaca
    "google-api-python-client",
    "google-auth-httplib2",
    "google-auth-oauthlib",
    "docker~=7.1.0",
    "pytest~=8.3.2",
    "pytest-docker~=3.1.1",
    "googleapis-common-protos==1.63.2",
    "google-cloud-storage==2.19.0",
    "azure-identity==1.20.0",
    "azure-storage-blob==12.24.1",
    "ldap3==2.9.1",
    "firecrawl-py==1.12.0",
    "tencentcloud-sdk-python==3.0.1336",
    "gcp-storage-emulator>=2024.8.3",
    "moto[s3]>=5.0.26",
<<<<<<< HEAD
    "oracledb>=3.2.0",
    "posthog==5.4.0",
=======

    "posthog==5.4.0",

>>>>>>> d2a3aaca
]
readme = "README.md"
requires-python = ">= 3.11, < 3.13.0a1"
dynamic = ["version"]
classifiers = [
    "Development Status :: 4 - Beta",
    "License :: Other/Proprietary License",
    "Programming Language :: Python :: 3",
    "Programming Language :: Python :: 3.11",
    "Programming Language :: Python :: 3.12",
    "Topic :: Communications :: Chat",
    "Topic :: Multimedia",
]

[project.scripts]
open-webui = "open_webui:app"

[build-system]
requires = ["hatchling"]
build-backend = "hatchling.build"

[tool.rye]
managed = true
dev-dependencies = []

[tool.hatch.metadata]
allow-direct-references = true

[tool.hatch.version]
path = "package.json"
pattern = '"version":\s*"(?P<version>[^"]+)"'

[tool.hatch.build.hooks.custom]  # keep this for reading hooks from `hatch_build.py`

[tool.hatch.build.targets.wheel]
sources = ["backend"]
exclude = [
    ".dockerignore",
    ".gitignore",
    ".webui_secret_key",
    "dev.sh",
    "requirements.txt",
    "start.sh",
    "start_windows.bat",
    "webui.db",
    "chroma.sqlite3",
]
force-include = { "CHANGELOG.md" = "open_webui/CHANGELOG.md", build = "open_webui/frontend" }

[tool.codespell]
# Ref: https://github.com/codespell-project/codespell#using-a-config-file
skip = '.git*,*.svg,package-lock.json,i18n,*.lock,*.css,*-bundle.js,locales,example-doc.txt,emoji-shortcodes.json'
check-hidden = true
# ignore-regex = ''
ignore-words-list = 'ans'

[dependency-groups]
dev = [
    "pytest-asyncio>=1.0.0",
]<|MERGE_RESOLUTION|>--- conflicted
+++ resolved
@@ -14,10 +14,6 @@
     "python-jose==3.4.0",
     "passlib[bcrypt]==1.7.4",
     "cryptography",
-<<<<<<< HEAD
-=======
-
->>>>>>> d2a3aaca
     "requests==2.32.4",
     "aiohttp==3.11.11",
     "async-timeout",
@@ -25,10 +21,6 @@
     "aiofiles",
     "starlette-compress==1.6.0",
     "httpx[socks,http2,zstd,cli,brotli]==0.28.1",
-<<<<<<< HEAD
-=======
-
->>>>>>> d2a3aaca
     "sqlalchemy==2.0.38",
     "alembic==1.14.0",
     "peewee==3.18.1",
@@ -42,14 +34,7 @@
     "boto3==1.35.53",
     "argon2-cffi==23.1.0",
     "APScheduler==3.10.4",
-<<<<<<< HEAD
     "pycrdt==0.12.25",
-=======
-
-    "pycrdt==0.12.25",
-
-
->>>>>>> d2a3aaca
     "RestrictedPython==8.0",
     "loguru==0.7.3",
     "asgiref==3.8.1",
@@ -58,15 +43,8 @@
     "google-genai==1.15.0",
     "google-generativeai==0.8.5",
     "tiktoken",
-<<<<<<< HEAD
     "langchain==0.3.26",
     "langchain-community==0.3.26",
-=======
-
-    "langchain==0.3.26",
-    "langchain-community==0.3.26",
-
->>>>>>> d2a3aaca
     "fake-useragent==2.1.0",
     "chromadb==0.6.3",
     "pymilvus==2.5.0",
@@ -112,13 +90,7 @@
     "youtube-transcript-api==1.1.0",
     "pytube==15.0.0",
     "pydub",
-<<<<<<< HEAD
-    "duckduckgo-search==8.0.2",
     "ddgs==9.0.0",
-=======
-    "ddgs==9.0.0",
-
->>>>>>> d2a3aaca
     "google-api-python-client",
     "google-auth-httplib2",
     "google-auth-oauthlib",
@@ -134,14 +106,8 @@
     "tencentcloud-sdk-python==3.0.1336",
     "gcp-storage-emulator>=2024.8.3",
     "moto[s3]>=5.0.26",
-<<<<<<< HEAD
     "oracledb>=3.2.0",
     "posthog==5.4.0",
-=======
-
-    "posthog==5.4.0",
-
->>>>>>> d2a3aaca
 ]
 readme = "README.md"
 requires-python = ">= 3.11, < 3.13.0a1"
